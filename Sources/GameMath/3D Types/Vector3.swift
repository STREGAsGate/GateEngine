/*
 * Copyright © 2023 Dustin Collins (Strega's Gate)
 * All Rights Reserved.
 *
 * http://stregasgate.com
 */

#if GameMathUseSIMD && canImport(simd)
import simd
#endif

#if GameMathUseSIMD && canImport(Accelerate)
import Accelerate
#endif

#if GameMathUseSIMD
public protocol Vector3: SIMD, Equatable, ExpressibleByFloatLiteral where FloatLiteralType == Float, Scalar == Float, MaskStorage == SIMD3<Float>.MaskStorage, ArrayLiteralElement == Scalar {
    var x: Scalar {get set}
    var y: Scalar {get set}
    var z: Scalar {get set}
    init(_ x: Scalar, _ y: Scalar, _ z: Scalar)
    
    static var zero: Self {get}
}
#else
public protocol Vector3: Equatable, ExpressibleByFloatLiteral where FloatLiteralType == Float {
    var x: Float {get set}
    var y: Float {get set}
    var z: Float {get set}
    init(_ x: Float, _ y: Float, _ z: Float)
    
    static var zero: Self {get}
}
#endif

#if GameMathUseSIMD
public extension Vector3 {
    @_transparent
    var scalarCount: Int {return 3}
    
    @_transparent
    init(_ simd: SIMD3<Float>) {
        self.init(simd[0], simd[1], simd[2])
    }
}
#endif
 
public extension Vector3 {
    @inlinable
    subscript (_ index: Array<Float>.Index) -> Float {
        @_transparent get {
            switch index {
            case 0: return x
            case 1: return y
            case 2: return z
            default:
                fatalError("Index \(index) out of range \(0..<3) for type \(type(of: self))")
            }
        }
        @_transparent set {
            switch index {
            case 0: x = newValue
            case 1: y = newValue
            case 2: z = newValue
            default:
                fatalError("Index \(index) out of range \(0..<3) for type \(type(of: self))")
            }
        }
    }
}

public extension Vector3 {
    @_transparent
    init(_ value: Float) {
        self.init(value, value, value)
    }
    
    @_transparent
    init(_ values: [Float]) {
        assert(values.count == 3, "Values must have 3 elements. Use init(_: Float) to fill x,y,z with a single value.")
        self.init(values[0], values[1], values[2])
    }
    
    @_transparent
    init(_ values: Float...) {
        assert(values.count == 3, "Values must have 3 elements. Use init(_: Float) to fill x,y,z with a single value.")
        self.init(values[0], values[1], values[2])
    }
    
    init(floatLiteral value: FloatLiteralType) {
        self.init(value)
    }
}

//Mark: Integer Casting
extension Vector3 {
    @_transparent
    public init<V: Vector3>(_ value: V) {
        self = Self(value.x, value.y, value.z)
    }
    @_transparent
    public init() {
        self.init(0, 0, 0)
    }
}

extension Vector3 {
    @_transparent
    public var isFinite: Bool {
        return x.isFinite && y.isFinite && z.isFinite
    }
}

public extension Vector3 {
    /**
     Returns a new instance with `x` incremented by `value`.
<<<<<<< HEAD
     - parameter x: The amount to add to `x`. To subtract use a negatie value.
     - returns: A new Self with the additions.
=======
     - parameter value: The amount to add to `x`. To subtract use a negatie value.
     - returns: A new Self with `x` incremented by `value`.
>>>>>>> ce84f079
    */
    @_transparent
    func addingTo(x: Float) -> Self {
        return Self(self.x + x, y, z)
    }
    
    /**
     Returns a new instance with `y` incremented by `value`.
<<<<<<< HEAD
     - parameter y: The amount to add to `y`. To subtract use a negatie value.
     - returns: A new Self with the additions.
=======
     - parameter value: The amount to add to `y`. To subtract use a negatie value.
     - returns: A new Self with `y` incremented by `value`.
>>>>>>> ce84f079
    */
    @_transparent
    func addingTo(y value: Float) -> Self {
        return Self(x, y + value, z)
    }
    
    /**
     Returns a new instance with `z` incremented by `value`.
     - parameter value: The amount to add to `z`. To subtract use a negatie value.
<<<<<<< HEAD
     - returns: A new Self with the additions.
    */
    @_transparent
    func addingTo(z value: Float) -> Self {
        return Self(x, y, z + value)
    }
    
    /**
     Returns a new instance with `x` incremented by `value`.
     - parameter x: The amount to add to `x`. To subtract use a negatie value.
     - parameter y: The amount to add to `y`. To subtract use a negatie value.
     - returns: A new Self with the additions.
    */
    @_transparent
    func addingTo(x: Float, y: Float) -> Self {
        return Self(self.x + x, self.y + y, z)
    }
    
    /**
     Returns a new instance with `x` incremented by `value`.
     - parameter x: The amount to add to `x`. To subtract use a negatie value.
     - parameter z: The amount to add to `z`. To subtract use a negatie value.
     - returns: A new Self with the additions.
=======
     - returns: A new Self with `z` incremented by `value`.
>>>>>>> ce84f079
    */
    @_transparent
    func addingTo(x: Float, z: Float) -> Self {
        return Self(self.x + x, y, self.z + z)
    }
    
    // Deprecations
    @available(*, unavailable, renamed: "addingTo(x:)")
    func addingToX(_ value: Float) -> Self {
        return self.addingTo(x: value)
    }
    @available(*, unavailable, renamed: "addingTo(y:)")
    func addingToY(_ value: Float) -> Self {
        return Self(x, y + value, z)
    }
    @available(*, unavailable, renamed: "addingTo(z:)")
    func addingToZ(_ value: Float) -> Self {
        return Self(x, y, z + value)
    }
}

extension Vector3 {
    @_transparent
    public func dot<V: Vector3>(_ vector: V) -> Float {
        #if GameMathUseSIMD && canImport(simd)
        return simd_dot(self.simd, vector.simd)
        #else
        return (x * vector.x) + (y * vector.y) + (z * vector.z)
        #endif
    }
    
    @_transparent
    public func cross<V: Vector3>(_ vector: V) -> Self {
        #if GameMathUseSIMD && canImport(simd)
        return Self(simd_cross(self.simd, vector.simd))
        #else
        return Self(y * vector.z - z * vector.y,
                    z * vector.x - x * vector.z,
                    x * vector.y - y * vector.x)
        #endif
       
    }
}

extension Vector3 {
    @_transparent
    public var length: Float {
        #if GameMathUseSIMD
        return self.sum()
        #else
        return x + y + z
        #endif
    }
    
    @_transparent
    public var squaredLength: Float {
        #if GameMathUseSIMD && canImport(simd)
        return simd_length_squared(self.simd)
        #else
        return x * x + y * y + z * z
        #endif
    }
    
    @_transparent
    public var magnitude: Float {
        return squaredLength.squareRoot()
    }

    #if !GameMathUseFastInverseSquareRoot
    @_transparent
    public var normalized: Self {
        var copy = self
        copy.normalize()
        return copy
    }
    
    @_transparent
    public mutating func normalize() {
        if self != Self.zero {
            #if GameMathUseSIMD && canImport(simd)
            self.simd = simd_fast_normalize(self.simd)
            #else
            let magnitude = self.magnitude
            let factor = 1 / magnitude
            self *= factor
            #endif
        }
    }
    #endif
    
    @_transparent
    public func squareRoot() -> Self {
        #if GameMathUseSIMD && canImport(Accelerate)
        if #available(macOS 10.15, macCatalyst 13, iOS 13, tvOS 13, watchOS 13, *) {
            let count = 3
            let values = [Float](unsafeUninitializedCapacity: count) { buffer, initializedCount in
                vForce.sqrt(self.valuesArray(), result: &buffer)
                initializedCount = count
            }
            return Self(values)
        }else{
            return Self(x.squareRoot(), y.squareRoot(), z.squareRoot())
        }
        #else
            return Self(x.squareRoot(), y.squareRoot(), z.squareRoot())
        #endif
    }
}

extension Vector3 {
    @_transparent
    public func interpolated<V: Vector3>(to: V, _ method: InterpolationMethod) -> Self {
        var copy = self
        copy.x.interpolate(to: to.x, method)
        copy.y.interpolate(to: to.y, method)
        copy.z.interpolate(to: to.z, method)
        return copy
    }
    @_transparent
    public mutating func interpolate<V: Vector3>(to: V, _ method: InterpolationMethod) {
        self.x.interpolate(to: to.x, method)
        self.y.interpolate(to: to.y, method)
        self.z.interpolate(to: to.z, method)
    }
}

public extension Vector3 {
    @_transparent
    var max: Float {
        #if GameMathUseSIMD
        return self.max()
        #else
        return Swift.max(x, Swift.max(y, z))
        #endif
        
    }
    @_transparent
    var min: Float {
        #if GameMathUseSIMD
        return self.min()
        #else
        return Swift.min(x, Swift.min(y, z))
        #endif
    }
}

//MARK: - SIMD
public extension Vector3 {
    @inlinable
    var simd: SIMD3<Float> {
        @_transparent get {
            return SIMD3<Float>(x, y, z)
        }
        @_transparent set {
            x = newValue[0]
            y = newValue[1]
            z = newValue[2]
        }
    }
}

//MARK: - Operations
@_transparent
public func ceil<V: Vector3>(_ v: V) -> V {
    return V.init(ceil(v.x), ceil(v.y), ceil(v.z))
}

@_transparent
public func floor<V: Vector3>(_ v: V) -> V {
    return V.init(floor(v.x), floor(v.y), floor(v.z))
}

@_transparent
public func round<V: Vector3>(_ v: V) -> V {
    return V.init(round(v.x), round(v.y), round(v.z))
}

@_transparent
public func abs<V: Vector3>(_ v: V) -> V {
    return V.init(abs(v.x), abs(v.y), abs(v.z))
}

@_transparent
public func min<V: Vector3>(_ lhs: V, _ rhs: V) -> V {
    return V.init(min(lhs.x, rhs.x), min(lhs.y, rhs.y), min(lhs.z, rhs.z))
}

@_transparent
public func max<V: Vector3>(_ lhs: V, _ rhs: V) -> V {
    return V.init(max(lhs.x, rhs.x), max(lhs.y, rhs.y), max(lhs.z, rhs.z))
}

//MARK: - Self Operators
extension Vector3 {
    // Multiplication
    @_transparent @_disfavoredOverload
    public static func *(lhs: Self, rhs: some Vector3) -> Self {
        var lhs = lhs
        lhs *= rhs
        return lhs
    }
    @_transparent @_disfavoredOverload
    public static func *=(lhs: inout Self, rhs: some Vector3) {
        #if GameMathUseLoopVectorization
        for index in 0 ..< 3 {
            lhs[index] *= rhs[index]
        }
        #else
        lhs.x *= rhs.x
        lhs.y *= rhs.y
        lhs.z *= rhs.z
        #endif
    }
    
    // Addition
    @_transparent @_disfavoredOverload
    public static func +(lhs: Self, rhs: some Vector3) -> Self {
        var lhs = lhs
        lhs += rhs
        return lhs
    }
    @_transparent @_disfavoredOverload
    public static func +=(lhs: inout Self, rhs: some Vector3) {
        #if GameMathUseLoopVectorization
        for index in 0 ..< 3 {
            lhs[index] += rhs[index]
        }
        #else
        lhs.x += rhs.x
        lhs.y += rhs.y
        lhs.z += rhs.z
        #endif
    }
    
    // Subtraction
    @_transparent @_disfavoredOverload
    public static func -(lhs: Self, rhs: some Vector3) -> Self {
        var lhs = lhs
        lhs -= rhs
        return lhs
    }
    @_transparent @_disfavoredOverload
    public static func -=(lhs: inout Self, rhs: some Vector3) {
        #if GameMathUseLoopVectorization
        for index in 0 ..< 3 {
            lhs[index] -= rhs[index]
        }
        #else
        lhs.x -= rhs.x
        lhs.y -= rhs.y
        lhs.z -= rhs.z
        #endif
    }
}
extension Vector3 {
    // Division
    @_transparent @_disfavoredOverload
    public static func /(lhs: Self, rhs: some Vector3) -> Self {
        var lhs = lhs
        lhs /= rhs
        return lhs
    }
    @_transparent @_disfavoredOverload
    public static func /=(lhs: inout Self, rhs: some Vector3) {
        #if GameMathUseLoopVectorization
        for index in 0 ..< 3 {
            lhs[index] /= rhs[index]
        }
        #else
        lhs.x /= rhs.x
        lhs.y /= rhs.y
        lhs.z /= rhs.z
        #endif
    }
}

//MARK: - Float Operators
extension Vector3 {
    // Multiplication
    @_transparent
    public static func *(lhs: Self, rhs: Float) -> Self {
        var lhs = lhs
        lhs *= rhs
        return lhs
    }
    @_transparent
    public static func *=(lhs: inout Self, rhs: Float) {
        #if GameMathUseLoopVectorization
        for index in 0 ..< 3 {
            lhs[index] *= rhs
        }
        #else
        lhs.x *= rhs
        lhs.y *= rhs
        lhs.z *= rhs
        #endif
    }
    
    // Addition
    @_transparent
    public static func +(lhs: Self, rhs: Float) -> Self {
        var lhs = lhs
        lhs += rhs
        return lhs
    }
    @_transparent
    public static func +=(lhs: inout Self, rhs: Float) {
        #if GameMathUseLoopVectorization
        for index in 0 ..< 3 {
            lhs[index] += rhs
        }
        #else
        lhs.x += rhs
        lhs.y += rhs
        lhs.z += rhs
        #endif
    }
    
    // Subtraction
    @_transparent @_disfavoredOverload
    public static func -(lhs: Self, rhs: Float) -> Self {
        var lhs = lhs
        lhs -= rhs
        return lhs
    }
    @_transparent @_disfavoredOverload
    public static func -=(lhs: inout Self, rhs: Float) {
        #if GameMathUseLoopVectorization
        for index in 0 ..< 3 {
            lhs[index] -= rhs
        }
        #else
        lhs.x -= rhs
        lhs.y -= rhs
        lhs.z -= rhs
        #endif
    }
}

extension Vector3 {
    // Division
    @_transparent @_disfavoredOverload
    public static func /(lhs: Self, rhs: Float) -> Self {
        var lhs = lhs
        lhs /= rhs
        return lhs
    }
    @_transparent @_disfavoredOverload
    public static func /=(lhs: inout Self, rhs: Float) {
        #if GameMathUseLoopVectorization
        for index in 0 ..< 3 {
            lhs[index] /= rhs
        }
        #else
        lhs.x /= rhs
        lhs.y /= rhs
        lhs.z /= rhs
        #endif
    }
}

extension Vector3 {
    @_transparent @_disfavoredOverload
    public static prefix func -(rhs: Self) -> Self {
        return Self(-rhs.x, -rhs.y, -rhs.z)
    }

    @_transparent @_disfavoredOverload
    public static prefix func +(rhs: Self) -> Self {
        return Self(+rhs.x, +rhs.y, +rhs.z)
    }
}

//MARK: Matrix4
public extension Vector3 {
    @_transparent @_disfavoredOverload
    static func *(lhs: Self, rhs: Matrix4x4) -> Self {
        var x: Float = lhs.x * rhs.a
        x += lhs.y * rhs.b
        x += lhs.z * rhs.c
        x += rhs.d
        
        var y: Float = lhs.x * rhs.e
        y += lhs.y * rhs.f
        y += lhs.z * rhs.g
        y += rhs.h
        
        var z: Float = lhs.x * rhs.i
        z += lhs.y * rhs.j
        z += lhs.z * rhs.k
        z += rhs.l
        
        return Self(x, y, z)
    }
    
    @_transparent @_disfavoredOverload
    static func *(lhs: Matrix4x4, rhs: Self) -> Self {
        var x: Float = rhs.x * lhs.a
        x += rhs.y * lhs.e
        x += rhs.z * lhs.i
        x += lhs.m
        
        var y: Float = rhs.x * lhs.b
        y += rhs.y * lhs.f
        y += rhs.z * lhs.j
        y += lhs.n
        
        var z: Float = rhs.x * lhs.c
        z += rhs.y * lhs.g
        z += rhs.z * lhs.k
        z += lhs.o
        
        return Self(x, y, z)
    }
    
    @_transparent @_disfavoredOverload
    static func *(lhs: Self, rhs: Matrix3x3) -> Self {
        var vector: Self = .zero
        
        for i in 0 ..< 3 {
            for j in 0 ..< 3 {
                vector[i] += lhs[j] * rhs[i][j]
            }
        }
        return vector
    }
}

extension Vector3 where Self: Codable {
    @inlinable
    public func encode(to encoder: Encoder) throws {
        var container = encoder.singleValueContainer()
        try container.encode([x, y, z])
    }

    @inlinable
    public init(from decoder: Decoder) throws {
        let container = try decoder.singleValueContainer()
        let values = try container.decode(Array<Float>.self)
        self.init(values[0], values[1], values[2])
    }
}

extension Vector3 {
    @_transparent
    public func valuesArray() -> [Float] {return [x, y, z]}
}<|MERGE_RESOLUTION|>--- conflicted
+++ resolved
@@ -114,13 +114,8 @@
 public extension Vector3 {
     /**
      Returns a new instance with `x` incremented by `value`.
-<<<<<<< HEAD
-     - parameter x: The amount to add to `x`. To subtract use a negatie value.
-     - returns: A new Self with the additions.
-=======
-     - parameter value: The amount to add to `x`. To subtract use a negatie value.
+     - parameter value: The amount to add to `x`. To subtract use a negative value.
      - returns: A new Self with `x` incremented by `value`.
->>>>>>> ce84f079
     */
     @_transparent
     func addingTo(x: Float) -> Self {
@@ -129,13 +124,8 @@
     
     /**
      Returns a new instance with `y` incremented by `value`.
-<<<<<<< HEAD
-     - parameter y: The amount to add to `y`. To subtract use a negatie value.
-     - returns: A new Self with the additions.
-=======
-     - parameter value: The amount to add to `y`. To subtract use a negatie value.
+     - parameter value: The amount to add to `y`. To subtract use a negative value.
      - returns: A new Self with `y` incremented by `value`.
->>>>>>> ce84f079
     */
     @_transparent
     func addingTo(y value: Float) -> Self {
@@ -144,34 +134,30 @@
     
     /**
      Returns a new instance with `z` incremented by `value`.
-     - parameter value: The amount to add to `z`. To subtract use a negatie value.
-<<<<<<< HEAD
+     - parameter value: The amount to add to `z`. To subtract use a negative value.
+     - returns: A new Self with `z` incremented by `value`.
+    */
+    @_transparent
+    func addingTo(z value: Float) -> Self {
+        return Self(x, y, z + value)
+    }
+    
+    /**
+     Returns a new instance with `x` incremented by `value`.
+     - parameter x: The amount to add to `x`. To subtract use a negative value.
+     - parameter y: The amount to add to `y`. To subtract use a negative value.
      - returns: A new Self with the additions.
     */
     @_transparent
-    func addingTo(z value: Float) -> Self {
-        return Self(x, y, z + value)
+    func addingTo(x: Float, y: Float) -> Self {
+        return Self(self.x + x, self.y + y, z)
     }
     
     /**
      Returns a new instance with `x` incremented by `value`.
-     - parameter x: The amount to add to `x`. To subtract use a negatie value.
-     - parameter y: The amount to add to `y`. To subtract use a negatie value.
+     - parameter x: The amount to add to `x`. To subtract use a negative value.
+     - parameter z: The amount to add to `z`. To subtract use a negative value.
      - returns: A new Self with the additions.
-    */
-    @_transparent
-    func addingTo(x: Float, y: Float) -> Self {
-        return Self(self.x + x, self.y + y, z)
-    }
-    
-    /**
-     Returns a new instance with `x` incremented by `value`.
-     - parameter x: The amount to add to `x`. To subtract use a negatie value.
-     - parameter z: The amount to add to `z`. To subtract use a negatie value.
-     - returns: A new Self with the additions.
-=======
-     - returns: A new Self with `z` incremented by `value`.
->>>>>>> ce84f079
     */
     @_transparent
     func addingTo(x: Float, z: Float) -> Self {
