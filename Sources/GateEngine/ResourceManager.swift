--- conflicted
+++ resolved
@@ -554,13 +554,8 @@
         return key
     }
     
-<<<<<<< HEAD
     func texureCacheKey(data: Data, size: Size2, mipMapping: MipMapping) -> Cache.TextureKey {
         let path = "$\(rawCacheIDGenerator.generateID())"
-=======
-    func textureCacheKey(data: Data, size: Size2, mipMapping: MipMapping) -> Cache.TextureKey {
-        let path = "$\(rawCacheID.generateID())"
->>>>>>> ce84f079
         let key = Cache.TextureKey(requestedPath: path, mipMapping: mipMapping, textureOptions: .none)
         if cache.textures[key] == nil {
             cache.textures[key] = Cache.TextureCache()
@@ -575,13 +570,8 @@
         return key
     }
     
-<<<<<<< HEAD
     func texureCacheKey(renderTargetBackend: RenderTargetBackend) -> Cache.TextureKey {
         let path = "$\(rawCacheIDGenerator.generateID())"
-=======
-    func textureCacheKey(renderTargetBackend: RenderTargetBackend) -> Cache.TextureKey {
-        let path = "$\(rawCacheID.generateID())"
->>>>>>> ce84f079
         let key = Cache.TextureKey(requestedPath: path, mipMapping: .none, textureOptions: .none)
         if cache.textures[key] == nil {
             let newCache = Cache.TextureCache()
