/*
 * Copyright © 2023 Dustin Collins (Strega's Gate)
 * All Rights Reserved.
 *
 * http://stregasgate.com
 */

import GameMath

public enum WindowStyle {
    ///The window will appear the way most windows do on the platfrom.
    case system
    ///The window will attempt to maximize the content size within the window by reducing window decorations.
    case bestForGames
}

public struct WindowOptions: OptionSet {
    public typealias RawValue = UInt
    public var rawValue: RawValue
    public init(rawValue: RawValue) {
        self.rawValue = rawValue
    }
    
    /// Allows the user to manually close the window. The main window is always closable and this option is ignored.
    public static let userClosable = WindowOptions(rawValue: 1 << 1)
    
    /// When the window is open it will enter full screen \, reguardless of the users previous poreference
    public static let forceFullScreen = WindowOptions(rawValue: 1 << 2)
    
    /// The window will be full screen when first opened, but the users preference will be respected on subseqent launches
    public static let firstLaunchFullScreen = WindowOptions(rawValue: 1 << 3)
    
    /// The recommended window options for the main window
    public static let defaultForMainWindow: WindowOptions = [.firstLaunchFullScreen]
    /// The recommended window options for additional windows
    public static let defaultForOtherWindow: WindowOptions = []
}

@MainActor public final class Window: RenderTargetProtocol, _RenderTargetProtocol {
    public var lastDrawnFrame: UInt = .max
    public let identifier: String
    public let style: WindowStyle
    public let options: WindowOptions
    
    @inlinable @inline(__always)
    public var isMainWindow: Bool {
        return identifier == WindowManager.mainWindowIdentifier
    }
    
    @usableFromInline
    internal lazy var windowBacking: WindowBacking = createWindowBacking()
    @usableFromInline
    lazy var renderTargetBackend: RenderTargetBackend = windowBacking.createWindowRenderTargetBackend()
    
    var drawables: [Any] = []
    public private(set) lazy var texture: Texture = Texture(renderTarget: self)
    
    // true if the last draw attempt changed the screen
    internal var didDrawSomething: Bool = false
    
    public enum State {
        ///The window exists but isn't on screen
        case hidden
        ///The window is on screen
        case shown
        ///The window is about to move to destroyed state
        case closing
        ///The window isn't visible and can never be shown again.
        case destroyed
    }
    
    @inlinable @inline(__always)
    public var state: State {
        return windowBacking.state
    }
    
    @inlinable @inline(__always)
    public var title: String? {
        get {
            return windowBacking.title
        }
        set {
            windowBacking.title = newValue
        }
    }
    
    internal lazy var newPixelSize: Size2 = self.pixelSize
    
    @inlinable @inline(__always)
    public var size: Size2 {
        return windowBacking.pointSize
    }
    
    @inlinable @inline(__always)
    public var pixelSize: Size2 {
        return windowBacking.pixelSize
    }
    
    @inlinable @inline(__always)
    public var interfaceScale: Float {
        return windowBacking.interfaceScaleFactor
    }
    
    @inlinable @inline(__always)
    public var safeAreaInsets: Insets {
        return windowBacking.pointSafeAreaInsets
    }
    
    @inlinable @inline(__always)
    public var pixelSafeAreaInsets: Insets {
        return windowBacking.pixelSafeAreaInsets
    }
    
    @inline(__always)
    internal func reshapeIfNeeded() {
        if self.newPixelSize != renderTargetBackend.size || renderTargetBackend.wantsReshape {
            renderTargetBackend.size = self.newPixelSize
            renderTargetBackend.reshape()
        }
    }
    
    internal init(identifier: String, style: WindowStyle, options: WindowOptions) {
        self.identifier = identifier
        self.style = style
        self.options = options
        self.clearColor = .black
    }
    
    private var previousTime: Double = 0
    
    /// The current delta time as a Double
    /// Use this instead of the System Float varient when keeping track of timers
    public var highPrecisionDeltaTime: Double = 0

    var frame: UInt = 0
    internal func vSyncCalled() {
        let now: Double = Game.shared.platform.systemTime()
        self.highPrecisionDeltaTime = now - previousTime
        self.previousTime = now
        // Positive time change and miniumum of 10 fps
<<<<<<< HEAD
        guard delta > 0 && delta < 0.1 else {return}

        Game.shared.windowManager.window(self, wantsUpdateForTimePassed: Float(delta))
        self.draw(frame)
        
=======
        guard highPrecisionDeltaTime > 0 && highPrecisionDeltaTime < 0.1 else {return}
        if let delegate: WindowDelegate = self.delegate {
            delegate.window(self, wantsUpdateForTimePassed: Float(highPrecisionDeltaTime))
            self.draw(frame)
        }
>>>>>>> 78b3f6a5
        frame &+= 1
    }
    
    @usableFromInline @inline(__always)
    func setMouseHidden(_ hidden: Bool) {
        self.windowBacking.setMouseHidden(hidden)
    }
    @usableFromInline @inline(__always)
    func setMousePosition(_ position: Position2) {
        let windowFrame = Rect(size: self.size)
        let clampedToWindowFrame = position.clamped(within: windowFrame)
        self.windowBacking.setMousePosition(clampedToWindowFrame)
    }
    
    func show() {
        self.windowBacking.show()
    }
}

@usableFromInline
internal protocol WindowBacking: AnyObject {
    var state: Window.State {get}
    
    var title: String? {get set}
    
    var pointSafeAreaInsets: Insets {get}
    var pixelSafeAreaInsets: Insets {get}
    var pointSize: Size2 {get}
    var pixelSize: Size2 {get}
    var interfaceScaleFactor: Float {get}

    init(window: Window)
    
    func setMouseHidden(_ hidden: Bool)
    func setMousePosition(_ position: Position2)
    
    func show()
    func close()

    @MainActor func createWindowRenderTargetBackend() -> RenderTargetBackend
}

internal extension Window {
    @_transparent
    func createWindowBacking() -> WindowBacking {
        #if canImport(UIKit)
        return UIKitWindow(window: self)
        #elseif canImport(AppKit)
        return AppKitWindow(window: self)
        #elseif canImport(WinSDK)
        return Win32Window(window: self)
        #elseif os(Linux)
        return X11Window(window: self)
        #elseif os(WASI)
        return WASIWindow(window: self)
        #elseif os(Android)
        #error("Not implemented")
        #else
        #error("Not implemented")
        #endif
    }
}



public enum TouchChangeEvent {
    case began
    case moved
    case ended
    case canceled
}

public enum TouchKind {
    /// The touch could be from anything.
    case unknown
    /// The touch was a finger or non-electronic stylus
    case physical
    /// The touch is an electronic device
    case stylus
    /// The touch happened through software
    case simulated
}<|MERGE_RESOLUTION|>--- conflicted
+++ resolved
@@ -138,19 +138,11 @@
         self.highPrecisionDeltaTime = now - previousTime
         self.previousTime = now
         // Positive time change and miniumum of 10 fps
-<<<<<<< HEAD
-        guard delta > 0 && delta < 0.1 else {return}
+        guard highPrecisionDeltaTime > 0 && highPrecisionDeltaTime < 0.1 else {return}
 
         Game.shared.windowManager.window(self, wantsUpdateForTimePassed: Float(delta))
         self.draw(frame)
         
-=======
-        guard highPrecisionDeltaTime > 0 && highPrecisionDeltaTime < 0.1 else {return}
-        if let delegate: WindowDelegate = self.delegate {
-            delegate.window(self, wantsUpdateForTimePassed: Float(highPrecisionDeltaTime))
-            self.draw(frame)
-        }
->>>>>>> 78b3f6a5
         frame &+= 1
     }
     
