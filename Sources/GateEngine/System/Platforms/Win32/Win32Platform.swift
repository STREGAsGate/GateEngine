/*
 * Copyright © 2023 Dustin Collins (Strega's Gate)
 * All Rights Reserved.
 *
 * http://stregasgate.com
 */
#if canImport(WinSDK)

import WinSDK
import Foundation

@MainActor struct Win32Platform: InternalPlatform {
    let searchPaths: [URL] = {
        let url: URL = Bundle.module.bundleURL.deletingLastPathComponent()

        do {
            var files: [URL] = try FileManager.default.contentsOfDirectory(at: url, includingPropertiesForKeys: nil)
            files = files.filter({$0.pathExtension.caseInsensitiveCompare("resources") == .orderedSame})
            files = files//.compactMap({Bundle(url: $0)?.resourceURL})
            if files.isEmpty == false {
                return files
            }
        }catch{
            Log.error("Failed to load resource bundles!\n", error)
        }

        do {
            var files: [String] = try FileManager.default.contentsOfDirectory(atPath: url.path)
            files = files.filter({$0.pathExtension.caseInsensitiveCompare("resources") == .orderedSame})
            let urls: [URL] = files.map({url.appendingPathComponent($0)})
            if urls.isEmpty == false {
                return urls
            }
        }catch{
            Log.error("Failed to load resource bundles!\n", error)
        }

        let correct: [URL] = [Bundle.main, Bundle.module].compactMap({$0.resourceURL})
        if correct.isEmpty == false {
            return correct
        }
        
        // Last resort
        return [Bundle.main.bundleURL, Bundle.module.bundleURL]
    }()
    
    var pathCache: [String:String] = [:]
    func locateResource(from path: String) async -> String? {
        if let existing: String = pathCache[path] {
            return existing
        }
        let searchPaths: [URL] = Game.shared.delegate.resourceSearchPaths() + searchPaths
        for searchPath: URL in searchPaths {
            let file: URL = searchPath.appendingPathComponent(path)
            let filePath: String = file.path
            if FileManager.default.fileExists(atPath: filePath) {
                return filePath
            }
        }
        return nil
    }
    
    func loadResource(from path: String) async throws -> Data {
        if let path: String = await locateResource(from: path) {
            do {
                let url: URL = URL(fileURLWithPath: path)
                return try Data(contentsOf: url, options: .mappedIfSafe)
            }catch{
                Log.error("Failed to load resource \"\(path)\".")
                throw error
            }
        }
        throw "failed to locate."
    }
    
    func saveStateURL() throws -> URL {
        var url: URL = try FileManager.default.url(for: .applicationSupportDirectory, in: .userDomainMask, appropriateFor: nil, create: true)
        url.appendPathComponent(Bundle.main.bundleIdentifier ?? CommandLine.arguments[0])
        url.appendPathComponent("SaveState.data")
        return url
    }
    func loadState() -> Game.State {
        do {
            let data: Data = try Data(contentsOf: try saveStateURL())
            return try JSONDecoder().decode(Game.State.self, from: data)
        }catch{
            Log.error("Game.State failed to restore:", error)
            return Game.State()
        }
    }
    func saveState(_ state: Game.State) throws {
        let url: URL = try saveStateURL()
        let data: Data = try JSONEncoder().encode(state)
        try data.write(to: url, options: .atomic)
    }
    
    func systemTime() -> Double {
<<<<<<< HEAD
        var time = timespec()
        if clock_gettime(CLOCK_MONOTONIC_RAW, &time) != 0 {
=======
        var time: timespec = timespec()
        if clock_gettime(1, &time) != 0 {
>>>>>>> a04fb95d
            return -1
        }
        return Double(time.tv_sec) + (Double(time.tv_nsec) / 1e+9)
    }
    
    var supportsMultipleWindows: Bool {
        return true
    }
}

extension Win32Platform {
    private func makeManifest() {
        var url = URL(fileURLWithPath: CommandLine.arguments[0])
        let manifest = """
        <assembly xmlns="urn:schemas-microsoft-com:asm.v1" manifestVersion="1.0" xmlns:asmv3="urn:schemas-microsoft-com:asm.v3" >
        <asmv3:application>
            <asmv3:windowsSettings xmlns="http://schemas.microsoft.com/SMI/2005/WindowsSettings">
            <dpiAware>true</dpiAware>
            </asmv3:windowsSettings>
        </asmv3:application>
        </assembly>
        """
        let name: String = url.lastPathComponent + ".manifest"
        url.deleteLastPathComponent()
        url.appendPathComponent(name)
        do {
            if FileManager.default.fileExists(atPath: url.path) == false {
                try manifest.write(to: url, atomically: false, encoding: .utf8)
            }
        }catch{
            Log.error("Failed to create manifest: \(name)\n", error)
        }
    }
    @MainActor func main() {
        makeManifest()

        var msg: MSG = MSG()
        var nExitCode: Int32 = EXIT_SUCCESS

        Game.shared.didFinishLaunching()
        
        var window: Win32Window? = Game.shared.windowManager.mainWindow?.windowBacking as? Win32Window
        mainLoop: while true {
            if Game.shared.windowManager.windows.isEmpty {
                window = nil
                WinSDK.PostQuitMessage(WinSDK.EXIT_SUCCESS)
            }
            // Process all messages in thread's message queue; for GUI applications UI
            // events must have high priority.
            window?.window.vSyncCalled()

            while PeekMessageW(&msg, nil, 0, 0, UINT(PM_REMOVE)) {
                if msg.message == UINT(WM_QUIT) {
                    nExitCode = Int32(msg.wParam)
                    break mainLoop
                }

                TranslateMessage(&msg)
                DispatchMessageW(&msg)
            }

            var time: Date? = nil
            repeat {
                // Execute Foundation.RunLoop once and determine the next time the timer
                // fires.  At this point handle all Foundation.RunLoop timers, sources and
                // Dispatch.DispatchQueue.main tasks
                time = RunLoop.main.limitDate(forMode: .default)

                // If Foundation.RunLoop doesn't contain any timers or the timers should
                // not be running right now, we interrupt the current loop or otherwise
                // continue to the next iteration.
            } while (time?.timeIntervalSinceNow ?? -1) <= 0

            // Yield control to the system until the earlier of a requisite timer
            // expiration or a message is posted to the runloop.
            if let time: Date = time, let exactly: UInt32 = DWORD(exactly: time.timeIntervalSinceNow) {
                _ = MsgWaitForMultipleObjects(0, nil, false,
                                            exactly,
                                            DWORD(QS_ALLINPUT) | DWORD(QS_KEY) | DWORD(QS_MOUSE) | DWORD(QS_RAWINPUT))
            }
        }

        Game.shared.willTerminate()
        exit(nExitCode)
    }
}

#endif<|MERGE_RESOLUTION|>--- conflicted
+++ resolved
@@ -95,13 +95,8 @@
     }
     
     func systemTime() -> Double {
-<<<<<<< HEAD
-        var time = timespec()
-        if clock_gettime(CLOCK_MONOTONIC_RAW, &time) != 0 {
-=======
         var time: timespec = timespec()
         if clock_gettime(1, &time) != 0 {
->>>>>>> a04fb95d
             return -1
         }
         return Double(time.tv_sec) + (Double(time.tv_nsec) / 1e+9)
