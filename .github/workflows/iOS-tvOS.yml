--- conflicted
+++ resolved
@@ -18,18 +18,10 @@
       run: sudo xcode-select -s '/Applications/Xcode_26.1.app/Contents/Developer'
     - name: Clear Xcode Simulators List
       run: sudo xcrun simctl list > /dev/null
-<<<<<<< HEAD
 
-=======
-    - name: Install iOS Xcode Component
-      run: sudo xcodebuild -downloadPlatform iOS
-    - name: Install tvOS Xcode Component
-      run: sudo xcodebuild -downloadPlatform tvOS
-    
->>>>>>> 77f08a71
     - name: Swift Version
       run: swift --version
-    
+
     # Install before building, so we don't downloadthe in case of previous failure 
     - name: Install iOS Xcode Component
       run: sudo xcodebuild -downloadPlatform iOS
